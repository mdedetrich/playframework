--- conflicted
+++ resolved
@@ -2,13 +2,9 @@
 
 logLevel := Level.Warn
 
-<<<<<<< HEAD
-addSbtPlugin("com.typesafe.sbt" % "sbt-twirl" % "1.0.1")
-=======
 scalacOptions ++= Seq("-deprecation", "-language:_")
 
-addSbtPlugin("com.typesafe.sbt" % "sbt-twirl" % "1.0.0")
->>>>>>> 7809b4d0
+addSbtPlugin("com.typesafe.sbt" % "sbt-twirl" % "1.0.1")
 
 addSbtPlugin("com.typesafe" % "sbt-mima-plugin" % "0.1.6")
 
